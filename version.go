/*
 *
 * Copyright 2018 gRPC authors.
 *
 * Licensed under the Apache License, Version 2.0 (the "License");
 * you may not use this file except in compliance with the License.
 * You may obtain a copy of the License at
 *
 *     http://www.apache.org/licenses/LICENSE-2.0
 *
 * Unless required by applicable law or agreed to in writing, software
 * distributed under the License is distributed on an "AS IS" BASIS,
 * WITHOUT WARRANTIES OR CONDITIONS OF ANY KIND, either express or implied.
 * See the License for the specific language governing permissions and
 * limitations under the License.
 *
 */

package grpc

// Version is the current grpc version.
<<<<<<< HEAD
const Version = "1.71.1-dev"
=======
const Version = "1.71.0"
>>>>>>> d01db5cc
<|MERGE_RESOLUTION|>--- conflicted
+++ resolved
@@ -19,8 +19,4 @@
 package grpc
 
 // Version is the current grpc version.
-<<<<<<< HEAD
-const Version = "1.71.1-dev"
-=======
-const Version = "1.71.0"
->>>>>>> d01db5cc
+const Version = "1.71.1-dev"